--- conflicted
+++ resolved
@@ -39,11 +39,7 @@
     if model.startswith("claude"):
         return chat_anthropic_async
     if model.startswith("gemini"):
-<<<<<<< HEAD
-        return ValueError("Gemini does not support async chat")
-=======
         raise ValueError("Gemini does not support async chat")
->>>>>>> 2917db82
     if model.startswith("gpt") or model in ["o1", "o1-mini", "o1-preview"]:
         return chat_openai_async
     if (
